--- conflicted
+++ resolved
@@ -6,11 +6,7 @@
 
     <groupId>org.purejava</groupId>
     <artifactId>keepassxc-proxy-access</artifactId>
-<<<<<<< HEAD
-    <version>0.0.4</version>
-=======
     <version>0.0.5</version>
->>>>>>> 0b389e93
     <packaging>jar</packaging>
 
     <name>keepassxc-proxy-access</name>
